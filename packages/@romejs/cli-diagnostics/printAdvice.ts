--- conflicted
+++ resolved
@@ -9,7 +9,6 @@
 import {
   Diagnostic,
   DiagnosticAdviceItem,
-<<<<<<< HEAD
   DiagnosticAdviceLog,
   DiagnosticAdviceList,
   DiagnosticAdviceCode,
@@ -18,16 +17,7 @@
   DiagnosticAdviceDiff,
   DiagnosticAdviceStacktrace,
   DiagnosticAdviceCommand,
-=======
-  DiagnosticAdviceItemLog,
-  DiagnosticAdviceItemList,
-  DiagnosticAdviceItemCode,
-  DiagnosticAdviceItemFrame,
-  DiagnosticAdviceItemInspect,
-  DiagnosticAdviceItemDiff,
-  DiagnosticAdviceItemStacktrace,
   getDiagnosticHeader,
->>>>>>> c3881807
 } from '@romejs/diagnostics';
 import {Position} from '@romejs/parser-core';
 import {toLines} from './utils';
@@ -37,9 +27,10 @@
 import {formatAnsi} from '@romejs/string-ansi';
 import {DiagnosticsPrinterFlags} from './types';
 import {number0Neg1} from '@romejs/ob1';
-import {DiagnosticsPrinterFileSources} from './DiagnosticsPrinter';
+import DiagnosticsPrinter, {
+  DiagnosticsPrinterFileSources,
+} from './DiagnosticsPrinter';
 import {AbsoluteFilePathSet} from '@romejs/path';
-import DiagnosticsPrinter from './DiagnosticsPrinter';
 
 type AdvicePrintOptions = {
   printer: DiagnosticsPrinter;
